--- conflicted
+++ resolved
@@ -9,8 +9,6 @@
  */
 {
   "sections": {
-<<<<<<< HEAD
-=======
     "image_banner_hDyVfU": {
       "type": "image-banner",
       "blocks": {
@@ -119,7 +117,6 @@
         "padding_bottom": 0
       }
     },
->>>>>>> 1352a225
     "ks_fancy_slideshow_FaQtVG": {
       "type": "ks-fancy-slideshow",
       "blocks": {
@@ -182,6 +179,7 @@
         "slide_LKwkcd",
         "slide_qyBCUq"
       ],
+      "disabled": true,
       "name": "KS - Fancy slideshow",
       "settings": {
         "color_scheme": "scheme-f318d737-2be2-4346-8605-b2fbd6208608",
@@ -189,7 +187,7 @@
         "slider_pagination": "bullets",
         "slider_effect": "slide",
         "slider_speed": 700,
-        "slider_autoplay": 10,
+        "slider_autoplay": 0,
         "slider_partial": false,
         "slider_spacing": false,
         "media_mobile_height": 400,
@@ -259,7 +257,7 @@
           "type": "collection",
           "settings": {
             "collection": "personalized-pet-apparel-accessories",
-            "img": "shopify://shop_images/white_t_1.webp",
+            "img": "shopify://shop_images/homepage-banner-pocketteenew.png",
             "title": "Apparel & Accessories"
           }
         },
@@ -279,8 +277,16 @@
             "title": "Kids"
           }
         },
+        "collection_MDq7kD": {
+          "type": "collection",
+          "settings": {
+            "collection": "happy-holidays",
+            "title": ""
+          }
+        },
         "collection_zgAPDe": {
           "type": "collection",
+          "disabled": true,
           "settings": {
             "collection": "perkie-originals",
             "img": "shopify://shop_images/readymade-removebg-preview_2.webp",
@@ -293,6 +299,7 @@
         "collection_ybQGrr",
         "collection_kFBiHa",
         "collection_hbRgpp",
+        "collection_MDq7kD",
         "collection_zgAPDe"
       ],
       "name": "KS - Simple collections",
@@ -589,6 +596,8 @@
     }
   },
   "order": [
+    "image_banner_hDyVfU",
+    "image_with_text_9bWqwm",
     "ks_fancy_slideshow_FaQtVG",
     "ks_separator_hw3jyN",
     "ks_marquee_d9Eyaf",
