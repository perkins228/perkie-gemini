--- conflicted
+++ resolved
@@ -49,13 +49,8 @@
             "preview_product_variant_id": "",
             "style_preview_bw": "shopify://shop_images/pet-bw-preview.jpg",
             "style_preview_color": "shopify://shop_images/pet-color-preview.jpg",
-<<<<<<< HEAD
             "style_preview_stencil": "shopify://shop_images/pet-stencil-preview.jpg",
-            "style_preview_sketch": "shopify://shop_images/pet-sketch-preview.jpg",
-=======
-            "style_preview_modern": "shopify://shop_images/pet-stencil-preview.jpg",
             "style_preview_sketch": "shopify://shop_images/pet-marker-preview.jpg",
->>>>>>> 5ac5d812
             "color_scheme": "scheme-f318d737-2be2-4346-8605-b2fbd6208608"
           }
         },
